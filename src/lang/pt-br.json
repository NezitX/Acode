{
  "lang": "Português (Brasil)",
  "about": "Sobre",
  "active files": "Arquivos ativos",
  "alert": "Alerta",
  "app theme": "Tema do aplicativo",
  "autocorrect": "Ativar autocorreção?",
  "autosave": "Salvamento automático",
  "cancel": "Cancelar",
  "change language": "Alterar idioma",
  "choose color": "Escolher cor",
  "clear": "Limpar",
  "close app": "Fechar a aplicação?",
  "commit message": "Mensagem de commit",
  "console": "Console",
  "conflict error": "Conflito! Aguarde antes de realizar outro commit.",
  "copy": "Copiar",
  "create folder error": "Desculpe, não foi possível criar uma nova pasta.",
  "cut": "Cortar",
  "delete": "Excluir",
  "delete {name}": "Excluir {name}?",
  "dependencies": "Dependências",
  "delay": "Intervalo em milissegundos",
  "editor settings": "Configurações do editor",
  "editor theme": "Tema do editor",
  "enter file name": "Digite o nome do arquivo",
  "enter folder name": "Digite o nome da pasta",
  "empty folder message": "Pasta vazia",
  "enter line number": "Digite o número da linha",
  "error": "Erro",
  "failed": "Falhou",
  "file already exists": "O arquivo já existe",
  "file already exists force": "O arquivo já existe. Sobrescrever?",
  "file changed": " foi alterado. Recarregar arquivo?",
  "file deleted": "Arquivo excluído",
  "file is not supported": "não é suportado",
  "file not supported": "Este tipo de arquivo não é suportado.",
  "file too large": "O arquivo é grande demais para ser manuseado. O tamanho máximo permitido do arquivo é {size}",
  "file renamed": "Arquivo renomeado",
  "file saved": "Arquivo salvo",
  "folder added": "Pasta adicionada",
  "folder already added": "Pasta já adicionada",
  "font size": "Tamanho da fonte",
  "goto": "Ir para linha",
  "icons definition": "Definição de ícones",
  "info": "Informação",
  "invalid value": "Valor inválido",
  "language changed": "O idioma foi alterado com sucesso",
  "linting": "Verificar erros de sintaxe",
  "logout": "Sair",
  "loading": "Carregando",
  "my profile": "Meu perfil",
  "new file": "Novo arquivo",
  "new folder": "Nova pasta",
  "no": "Não",
  "no editor message": "Abra ou crie um novo arquivo e pasta pelo menu",
  "not set": "Não configurado",
  "unsaved files close app": "Existem arquivos não salvos. Fechar aplicação?",
  "notice": "Aviso",
  "open file": "Abrir arquivo",
  "open files and folders": "Abrir arquivos e pastas",
  "open folder": "Abrir pasta",
  "open recent": "Abrir recente",
  "ok": "Ok",
  "overwrite": "sobrescrever",
  "paste": "Colar",
  "preview mode": "Modo de pré-visualização",
  "read only file": "Não é possível salvar arquivos abertos em modo somente-leitura. Tente salvar como",
  "reload": "Recarregar",
  "rename": "Renomear",
  "replace": "Substituir",
  "required": "Este campo é obrigatório",
  "run your web app": "Execute seu aplicativo web",
  "save": "Salvar",
  "saving": "Salvando",
  "save as": "Salvar como",
  "save file to run": "Salve este arquivo para executar no navegador",
  "search": "Pesquisar",
  "see logs and errors": "Ver logs e erros",
  "select folder": "Selecionar pasta",
  "settings": "Configurações",
  "settings saved": "Configurações salvas",
  "show line numbers": "Mostrar números das linhas",
  "show hidden files": "Mostrar arquivos ocultos",
  "show spaces": "Mostrar espaços",
  "soft tab": "Usar espaços em vez de tabs?",
  "sort by name": "Classificar por nome",
  "success": "Sucesso!",
  "tab size": "Tamanho da indentação",
  "text wrap": "Quebra de texto",
  "theme": "Tema",
  "unable to delete file": "Não é possível excluir o arquivo",
  "unable to open file": "Desculpe, não foi possível abrir o arquivo",
  "unable to open folder": "Desculpe, não foi possível abrir a pasta",
  "unable to save file": "Desculpe, não foi possível salvar o arquivo",
  "unable to rename": "Desculpe, não foi possível renomear",
  "unsaved file": "Este arquivo não está salvo. Fechar mesmo assim?",
  "warning": "Atenção",
  "use emmet": "Usar emmet",
  "use quick tools": "Usar ferramentas rápidas",
  "yes": "Sim",
  "github": "GitHub",
  "encoding": "Codificação de texto",
  "syntax highlighting": "Realce de sintaxe",
  "read only": "Somente leitura",
  "select all": "Selecionar tudo",
  "select branch": "Selecionar branch",
  "create new branch": "Criar nova branch",
  "use branch": "Usar branch",
  "new branch": "Nova branch",
  "branch": "branch",
  "key bindings": "Combinações de teclas",
  "edit": "Editar",
  "reset": "Redefinir",
  "color": "Cor",
  "select word": "Selecionar palavra",
  "quick tools": "Ferramentas rápidas",
  "select": "selecionar",
  "editor font": "Fonte do editor",
  "new project": "Novo projeto",
  "format": "formatar",
  "project name": "Nome do projeto",
  "unsupported device": "O seu dispositivo não suporta o tema.",
  "vibrate on tap": "Vibrar ao tocar",
  "copy command is not supported by ftp.": "O comando Copiar não é suportado via FTP.",
  "support title": "Apoiar Acode",
  "fullscreen": "tela cheia",
  "animation": "animação",
  "backup": "backup",
  "restore": "restaurar",
  "backup successful": "Backup feito com sucesso",
  "invalid backup file": "Arquivo de backup inválido",
  "add path": "Adicionar caminho",
  "live autocompletion": "Auto-completar ao vivo",
  "file properties": "Propriedades do arquivo",
  "path": "Caminho",
  "type": "Tipo",
  "word count": "Contagem de palavras",
  "line count": "Contagem de linhas",
  "last modified": "Última modificação",
  "size": "Tamanho",
  "share": "Compartilhar",
  "show print margin": "Mostrar margem de impressão",
  "login": "login",
  "scrollbar size": "Tamanho da barra de rolagem",
  "cursor controller size": "Tamanho do controlador do cursor",
  "none": "nenhum",
  "small": "pequeno",
  "large": "grande",
  "floating button": "Botão flutuante",
  "confirm on exit": "Confirmar ao sair",
  "show console": "Mostrar console",
  "image": "Imagem",
  "insert file": "Inserir arquivo",
  "insert color": "Inserir cor",
  "powersave mode warning": "Desligue o modo de economia de energia para pré-visualizar no navegador externo.",
  "exit": "sair",
  "custom": "personalizado",
  "reset warning": "Tem certeza de que deseja redefinir o tema?",
  "theme type": "Tipo de tema",
  "light": "claro",
  "dark": "escuro",
  "file browser": "Navegador de Arquivos",
  "operation not permitted": "Operação não permitida",
  "no such file or directory": "Não existe tal arquivo ou diretório",
  "input/output error": "Erro de entrada/saída",
  "permission denied": "Permissão negada",
  "bad address": "Endereço ruim",
  "file exists": "O arquivo existe",
  "not a directory": "Não é um diretório",
  "is a directory": "É um diretório",
  "invalid argument": "Argumento inválido",
  "too many open files in system": "Muitos arquivos abertos no sistema",
  "too many open files": "Muitos arquivos abertos",
  "text file busy": "Arquivo de texto ocupado",
  "no space left on device": "Sem espaço disponível no dispositivo",
  "read-only file system": "Sistema de arquivos em modo de somente leitura",
  "file name too long": "Nome de arquivo muito longo",
  "too many users": "Muitos usuários",
  "connection timed out": "Tempo limite de conexão esgotado",
  "connection refused": "Conexão recusada",
  "owner died": "Dono morreu",
  "an error occurred": "Um erro ocorreu",
  "add ftp": "Adicionar FTP",
  "add sftp": "Adicionar SFTP",
  "save file": "Salvar arquivo",
  "save file as": "Salvar arquivo como",
  "files": "Arquivos",
  "help": "Ajuda",
  "file has been deleted": "{file} foi excluído!",
  "feature not available": "Este recurso está disponível apenas na versão paga do aplicativo.",
  "deleted file": "Arquivo excluído",
  "line height": "Altura da linha",
  "preview info": "Se você quiser executar o arquivo ativo, toque e segure o ícone de reprodução.",
  "manage all files": "Permita que o editor Acode gerencie todos os arquivos nas configurações para editar arquivos em seu dispositivo facilmente.",
  "close file": "Fechar arquivo",
  "reset connections": "Reiniciar conexões",
  "check file changes": "Verificar as alterações do arquivo",
  "open in browser": "Abrir no navegador",
  "desktop mode": "Modo área de trabalho",
  "toggle console": "Alternar console",
  "new line mode": "Novo modo de linha",
  "add a storage": "Adicionar um armazenamento",
  "rate acode": "Avaliar Acode",
  "github login": "Login no Github",
  "support": "Suporte",
  "donate": "Doar {amount}",
  "donation message": "Há pessoas que não doam porque assumem que todo mundo doa, e há aqueles que pegam a tocha e correm com ela. Obrigado por ser o último, e por sua doação gentil e comovente.",
  "downloading file": "Baixando {file}",
  "downloading...": "Baixando...",
  "folder name": "Nome da pasta",
  "keyboard mode": "Modo do teclado",
  "normal": "Normal",
  "app settings": "Configurações do aplicativo",
  "disable in-app-browser caching": "Desativar o armazenamento de cache do navegador do aplicativo",
  "copied to clipboard": "Copiado para a área de transferência",
  "remember opened files": "Lembrar dos arquivos abertos",
  "remember opened folders": "Lembrar das pastas abertas",
  "no suggestions": "Nenhuma sugestão",
  "no suggestions aggressive": "Nenhuma sugestão agressiva",
  "install": "Instalar",
  "installing": "Instalando...",
  "plugins": "Plugins",
  "recently used": "Usado recentemente",
  "update": "Atualizar",
  "uninstall": "Desinstalar",
  "download acode pro": "Baixar Acode pro",
  "loading plugins": "Carregando plugins",
  "faqs": "FAQs",
  "feedback": "Feedback",
  "header": "Cabeçalho",
  "sidebar": "Barra lateral",
  "inapp": "No app",
  "browser": "Navegador",
  "diagonal scrolling": "Rolagem diagonal",
  "reverse scrolling": "Rolagem reversa",
  "formatter": "Formatador",
  "format on save": "Formatar ao salvar",
  "remove ads": "Remover propagandas",
  "fast": "Rápido",
  "slow": "Lento",
  "scroll settings": "Configurações de rolagem",
  "scroll speed": "Velocidade de rolagem",
  "loading...": "Carregando...",
  "no plugins found": "Nenhum plugin encontrado",
  "name": "Nome",
  "username": "Nome de usuário",
  "optional": "Opcional",
  "hostname": "Nome do host",
  "password": "Senha",
  "security type": "Tipo de segurança",
  "connection mode": "Modo de conexão",
  "port": "Porta",
  "key file": "Arquivo de chave",
  "select key file": "Selecione o arquivo de chave",
  "passphrase": "Palavra chave",
  "connecting...": "Conectando...",
  "type filename": "Digite o nome do arquivo",
  "unable to load files": "Não foi possível carregar os arquivos",
  "preview port": "Porta de pré-visualização",
  "find file": "Procurar arquivo",
  "system": "Sistema",
  "please select a formatter": "Selecione um formatador",
  "case sensitive": "Diferenciar maiúsculas de minúsculas",
  "regular expression": "Expressão regular",
  "whole word": "Palavra inteira",
  "edit with": "Editar com",
  "open with": "Abrir com",
  "no app found to handle this file": "Nenhum aplicativo encontrado para lidar com este arquivo",
  "restore default settings": "Restaurar configurações iniciais",
  "server port": "Porta do servidor",
  "preview settings": "Configurações de pré-visualização",
  "preview settings note": "Se a porta de visualização e a porta do servidor forem diferentes, o aplicativo não iniciará o servidor e, em vez disso, abrirá https://<host>:<porta de visualização> no navegador ou no navegador do aplicativo. Isso é útil quando você está executando um servidor em outro lugar.",
  "backup/restore note": "Isto faz apenas backup de suas configurações, tema personalizado e atalhos de teclado. Não faz backup de seus perfis FTP/SFTP e GitHub.",
  "host": "Host",
  "retry ftp/sftp when fail": "Tentar novamente quando ftp/sftp falhar",
  "more": "Mais",
  "thank you :)": "Obrigado :)",
  "purchase pending": "compra pendente",
  "cancelled": "cancelado",
  "local": "Local",
<<<<<<< HEAD
  "remote": "Remote",
  "show console toggler": "Show console toggler"
=======
  "remote": "Remoto"
>>>>>>> 49bcb008
}<|MERGE_RESOLUTION|>--- conflicted
+++ resolved
@@ -279,10 +279,6 @@
   "purchase pending": "compra pendente",
   "cancelled": "cancelado",
   "local": "Local",
-<<<<<<< HEAD
-  "remote": "Remote",
+  "remote": "Remoto",
   "show console toggler": "Show console toggler"
-=======
-  "remote": "Remoto"
->>>>>>> 49bcb008
 }